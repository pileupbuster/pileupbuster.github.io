name: Deploy Frontend to GitHub Pages

'on':
  push:
    branches: [ main, master, develop ]
  workflow_dispatch:

# Sets permissions of the GITHUB_TOKEN to allow deployment to GitHub Pages
permissions:
  contents: read
  pages: write
  id-token: write

# Allow only one concurrent deployment, skipping runs queued between the run in-progress and latest queued.
# However, do NOT cancel in-progress runs as we want to allow these production deployments to complete.
concurrency:
  group: "pages"
  cancel-in-progress: false

jobs:
  build:
    runs-on: ubuntu-latest
    steps:
      - name: Checkout
        uses: actions/checkout@v4

      - name: Setup pnpm
        uses: pnpm/action-setup@v4
        with:
          version: 8

      - name: Setup Node.js
        uses: actions/setup-node@v4
        with:
          node-version: '18'
<<<<<<< HEAD
          cache: 'pnpm'
          cache-dependency-path: frontend/pnpm-lock.yaml
=======

      - name: Setup pnpm
        uses: pnpm/action-setup@v4
        with:
          version: 8

      - name: Get pnpm store directory
        shell: bash
        run: |
          echo "STORE_PATH=$(pnpm store path --silent)" >> $GITHUB_ENV

      - name: Setup pnpm cache
        uses: actions/cache@v4
        with:
          path: ${{ env.STORE_PATH }}
          key: ${{ runner.os }}-pnpm-store-${{ hashFiles('**/pnpm-lock.yaml') }}
          restore-keys: |
            ${{ runner.os }}-pnpm-store-
>>>>>>> faf5c92f

      - name: Install dependencies
        run: |
          cd frontend
          pnpm install --frozen-lockfile

      - name: Build frontend
        run: |
          cd frontend
          pnpm run build

      - name: Setup Pages
        uses: actions/configure-pages@v4

      - name: Upload artifact
        uses: actions/upload-pages-artifact@v3
        with:
          path: frontend/dist

  deploy:
    environment:
      name: github-pages
      url: ${{ steps.deployment.outputs.page_url }}
    runs-on: ubuntu-latest
    needs: build
    steps:
      - name: Deploy to GitHub Pages
        id: deployment
        uses: actions/deploy-pages@v4<|MERGE_RESOLUTION|>--- conflicted
+++ resolved
@@ -33,10 +33,8 @@
         uses: actions/setup-node@v4
         with:
           node-version: '18'
-<<<<<<< HEAD
           cache: 'pnpm'
           cache-dependency-path: frontend/pnpm-lock.yaml
-=======
 
       - name: Setup pnpm
         uses: pnpm/action-setup@v4
@@ -55,7 +53,6 @@
           key: ${{ runner.os }}-pnpm-store-${{ hashFiles('**/pnpm-lock.yaml') }}
           restore-keys: |
             ${{ runner.os }}-pnpm-store-
->>>>>>> faf5c92f
 
       - name: Install dependencies
         run: |
